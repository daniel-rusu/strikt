package strikt

import org.junit.jupiter.api.Assertions.assertEquals
import org.junit.jupiter.api.DisplayName
import org.junit.jupiter.api.Test
import org.junit.jupiter.api.assertThrows
<<<<<<< HEAD
import strikt.api.expectThat
import strikt.api.expectThrows
=======
import org.opentest4j.AssertionFailedError
import strikt.api.expect
import strikt.api.throws
>>>>>>> 94889395
import strikt.assertions.isA
import strikt.assertions.throws

@DisplayName("throws assertion")
internal class Throws {
  @Test
  fun `throws passes if the action throws the expected exception`() {
    expectThrows<IllegalStateException> { -> throw IllegalStateException() }
  }

  @Test
  fun `throws passes if the action throws a sub-class of the expected exception`() {
    expectThrows<RuntimeException> { -> throw IllegalStateException() }
  }

  @Test
  fun `throws fails if the action does not throw any exception`() {
    fails {
      expectThrows<IllegalStateException> { -> }
    }.let { e ->
      val expected = "▼ Expect that () -> kotlin.Unit:\n" +
        "  ✗ throws java.lang.IllegalStateException : nothing was thrown"
      assertEquals(expected, e.message)
    }
  }

  @Test
  fun `throws fails if the action throws the wrong type of exception`() {
<<<<<<< HEAD
    assertThrows<AtomicAssertionFailure> {
      expectThrows<IllegalStateException> { -> throw NullPointerException() }
=======
    assertThrows<AssertionFailedError> {
      throws<IllegalStateException> { -> throw NullPointerException() }
>>>>>>> 94889395
    }.let { e ->
      val expected = "▼ Expect that () -> kotlin.Unit:\n" +
        "  ✗ throws java.lang.IllegalStateException : java.lang.NullPointerException was thrown"
      assertEquals(expected, e.message)
      assertEquals(NullPointerException::class.java, e.cause?.javaClass)
    }
  }

  @Test
  fun `throws returns an assertion whose subject is the exception that was caught`() {
    expectThrows<IllegalStateException> { -> throw IllegalStateException() }
      .isA<IllegalStateException>()
  }

  @Test
  fun `throws formats the message for a callable reference`() {
    class Thing {
      fun throwSomething() {
        throw NullPointerException()
      }

      override fun toString(): String = "MyThing"
    }
    fails {
      val subject = Thing()
      val fn: () -> Unit = subject::throwSomething
      expectThat(fn).throws<IllegalStateException>()
    }.let { e ->
      val expected = "▼ Expect that MyThing::throwSomething:\n" +
        "  ✗ throws java.lang.IllegalStateException : java.lang.NullPointerException was thrown"
      assertEquals(expected, e.message)
    }
  }

  @Test
  fun `expect - throws works with blocks that don't return unit`() {
    fails {
      expectThat {
        @Suppress("UNUSED_EXPRESSION")
        "String"
      }.throws<IllegalStateException>()
    }
  }
}<|MERGE_RESOLUTION|>--- conflicted
+++ resolved
@@ -4,14 +4,9 @@
 import org.junit.jupiter.api.DisplayName
 import org.junit.jupiter.api.Test
 import org.junit.jupiter.api.assertThrows
-<<<<<<< HEAD
+import org.opentest4j.AssertionFailedError
 import strikt.api.expectThat
 import strikt.api.expectThrows
-=======
-import org.opentest4j.AssertionFailedError
-import strikt.api.expect
-import strikt.api.throws
->>>>>>> 94889395
 import strikt.assertions.isA
 import strikt.assertions.throws
 
@@ -40,13 +35,8 @@
 
   @Test
   fun `throws fails if the action throws the wrong type of exception`() {
-<<<<<<< HEAD
-    assertThrows<AtomicAssertionFailure> {
+    assertThrows<AssertionFailedError> {
       expectThrows<IllegalStateException> { -> throw NullPointerException() }
-=======
-    assertThrows<AssertionFailedError> {
-      throws<IllegalStateException> { -> throw NullPointerException() }
->>>>>>> 94889395
     }.let { e ->
       val expected = "▼ Expect that () -> kotlin.Unit:\n" +
         "  ✗ throws java.lang.IllegalStateException : java.lang.NullPointerException was thrown"
