--- conflicted
+++ resolved
@@ -1,10 +1,6 @@
 package strikt
 
-<<<<<<< HEAD
-=======
 import java.time.LocalDate
-import org.junit.jupiter.api.Assertions.assertEquals
->>>>>>> da6e998c
 import org.junit.jupiter.api.DisplayName
 import org.junit.jupiter.api.Nested
 import org.junit.jupiter.api.Test
@@ -194,13 +190,8 @@
           |    ✗ is equal to "Ziggy"
           |            found "David"
           |  ▼ birth year:
-<<<<<<< HEAD
-          |    ✗ is equal to 1971 : found 1947""".trimMargin()
-=======
           |    ✗ is equal to 1971
-          |            found 1947""".trimMargin(),
-        error.message
->>>>>>> da6e998c
+          |            found 1947""".trimMargin()
       )
     }
 
@@ -212,13 +203,8 @@
       expectThat(error.message).isEqualTo(
         """▼ Expect that Person(name=David, birthDate=1947-01-08):
           |  ▼ value of property name:
-<<<<<<< HEAD
-          |    ✗ is equal to "Ziggy" : found "David"""".trimMargin()
-=======
           |    ✗ is equal to "Ziggy"
-          |            found "David"""".trimMargin(),
-        error.message
->>>>>>> da6e998c
+          |            found "David"""".trimMargin()
       )
     }
 
@@ -238,13 +224,8 @@
           |    ✗ is equal to "Ziggy"
           |            found "David"
           |  ▼ birthDate.year:
-<<<<<<< HEAD
-          |    ✗ is equal to 1971 : found 1947""".trimMargin()
-=======
           |    ✗ is equal to 1971
-          |            found 1947""".trimMargin(),
-        error.message
->>>>>>> da6e998c
+          |            found 1947""".trimMargin()
       )
     }
 
@@ -259,13 +240,8 @@
         """▼ Expect that Person(name=David, birthDate=1947-01-08):
           |  ▼ value of property birthDate:
           |    ▼ return value of getYear:
-<<<<<<< HEAD
-          |      ✗ is equal to 1971 : found 1947""".trimMargin()
-=======
           |      ✗ is equal to 1971
-          |              found 1947""".trimMargin(),
-        error.message
->>>>>>> da6e998c
+          |              found 1947""".trimMargin()
       )
     }
   }
