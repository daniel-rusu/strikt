package strikt

import org.junit.jupiter.api.Test
import org.opentest4j.AssertionFailedError
import strikt.api.expectThat
import strikt.assertions.containsExactly
import strikt.assertions.first
import strikt.assertions.get
import strikt.assertions.hasLength
import strikt.assertions.hasSize
import strikt.assertions.isA
import strikt.assertions.isEqualTo
import strikt.assertions.isFalse
import strikt.assertions.isGreaterThan
import strikt.assertions.isLessThan
import strikt.assertions.isNotEqualTo
import strikt.assertions.isTrue
import strikt.assertions.isUpperCase
import strikt.assertions.message
import strikt.assertions.startsWith
import strikt.internal.opentest4j.CompoundAssertionFailure

class Exceptions {
  @Test
  fun `chained assertions raise an atomic exception`() {
    fails {
      expectThat("fnord").hasLength(5).isUpperCase().startsWith("f")
    }.let { error ->
<<<<<<< HEAD
      expectThat(error)
        .isA<AtomicAssertionFailure>()
=======
      expect(error)
        .isA<AssertionFailedError>()
>>>>>>> 94889395
        .and {
          message.isEqualTo(
            "▼ Expect that \"fnord\":\n" +
              "  ✓ has length 5\n" +
              "  ✗ is upper case"
          )
        }
    }
  }

  @Test
  fun `block assertions raise a compound exception`() {
    fails {
      expectThat("fnord") {
        hasLength(5)
        isUpperCase()
        startsWith("f")
      }
    }.let { error ->
      expectThat(error)
        .isA<CompoundAssertionFailure>()
        .and {
          message.isEqualTo(
            "▼ Expect that \"fnord\":\n" +
              "  ✓ has length 5\n" +
              "  ✗ is upper case\n" +
              "  ✓ starts with \"f\""
          )
          map { it.failures }
            .hasSize(1)
            .first()
            .isA<AssertionFailedError>()
            .message.isEqualTo(
            "▼ Expect that \"fnord\":\n" +
              "  ✗ is upper case"
          )
        }
    }
  }

  @Test
  fun `chains involving "and" raise a single compound exception`() {
    fails {
      expectThat("fnord")
        .map(String::length)
        .isGreaterThan(0)
        .and {
          isEqualTo(1)
          isLessThan(2)
          isNotEqualTo(5)
        }
    }.let { error ->
      expectThat(error)
        .isA<CompoundAssertionFailure>()
        .and {
          message.isEqualTo(
            "▼ Expect that \"fnord\":\n" +
              "  ▼ value of property length:\n" +
              "    ✓ is greater than 0\n" +
              "    ✗ is equal to 1 : found 5\n" +
              "    ✗ is less than 2\n" +
              "    ✗ is not equal to 5"
          )
        }
        .map { it.failures }
        .hasSize(3)
        .and {
          first()
            .isA<AssertionFailedError>()
            .message
            .isEqualTo(
              "▼ Expect that \"fnord\":\n" +
                "  ▼ value of property length:\n" +
                "    ✗ is equal to 1 : found 5"
            )
        }
        .and {
          get(1)
            .isA<AssertionFailedError>()
            .message
            .isEqualTo(
              "▼ Expect that \"fnord\":\n" +
                "  ▼ value of property length:\n" +
                "    ✗ is less than 2"
            )
        }
        .and {
          get(2)
            .isA<AssertionFailedError>()
            .message
            .isEqualTo(
              "▼ Expect that \"fnord\":\n" +
                "  ▼ value of property length:\n" +
                "    ✗ is not equal to 5"
            )
        }
    }
  }

  @Test
  fun `blocks involving "and" raise a single compound exception`() {
    fails {
      expectThat("fnord") {
        map(String::length)
          .isGreaterThan(0)
          .and {
            isEqualTo(1)
            isLessThan(2)
            isNotEqualTo(5)
          }
      }
    }.let { error ->
      expectThat(error)
        .isA<CompoundAssertionFailure>()
        .and {
          message.isEqualTo(
            "▼ Expect that \"fnord\":\n" +
              "  ▼ value of property length:\n" +
              "    ✓ is greater than 0\n" +
              "    ✗ is equal to 1 : found 5\n" +
              "    ✗ is less than 2\n" +
              "    ✗ is not equal to 5"
          )
        }
        .map { it.failures }
        .hasSize(1)
        .first()
        .isA<AssertionFailedError>()
        .message
        .isEqualTo(
          "▼ Expect that \"fnord\":\n" +
            "  ▼ value of property length:\n" +
            "    ✓ is greater than 0\n" +
            "    ✗ is equal to 1 : found 5\n" +
            "    ✗ is less than 2\n" +
            "    ✗ is not equal to 5"
        )
    }
  }

  @Test
  fun `composed assertions raise an atomic exception`() {
    fails {
      expectThat(listOf("catflap", "rubberplant", "marzipan"))
        .containsExactly("catflap", "rubberplant")
    }
      .let { error ->
<<<<<<< HEAD
        expectThat(error)
          .isA<AtomicAssertionFailure>()
=======
        expect(error)
          .isA<AssertionFailedError>()
>>>>>>> 94889395
          .message
          .isEqualTo(
            "▼ Expect that [\"catflap\", \"rubberplant\", \"marzipan\"]:\n" +
              "  ✗ contains exactly the elements [\"catflap\", \"rubberplant\"]\n" +
              "    ✓ contains \"catflap\"\n" +
              "    ✓ …at index 0\n" +
              "    ✓ contains \"rubberplant\"\n" +
              "    ✓ …at index 1\n" +
              "    ✗ contains no further elements : found [\"marzipan\"]"
          )
      }
  }

  @Test
  fun `composed assertions in a block are grouped`() {
    fails {
      expectThat(listOf("catflap", "rubberplant", "marzipan")) {
        hasSize(2)
        containsExactly("catflap", "rubberplant")
      }
    }
      .let { error ->
        expectThat(error)
          .isA<CompoundAssertionFailure>()
          .map { it.failures }
          .hasSize(2)
          .and {
            first()
              .isA<AssertionFailedError>()
              .message
              .isEqualTo(
                "▼ Expect that [\"catflap\", \"rubberplant\", \"marzipan\"]:\n" +
                  "  ✗ has size 2 : found 3"
              )
            get(1)
              .isA<AssertionFailedError>()
              .message
              .isEqualTo(
                "▼ Expect that [\"catflap\", \"rubberplant\", \"marzipan\"]:\n" +
                  "  ✗ contains exactly the elements [\"catflap\", \"rubberplant\"]\n" +
                  "    ✓ contains \"catflap\"\n" +
                  "    ✓ …at index 0\n" +
                  "    ✓ contains \"rubberplant\"\n" +
                  "    ✓ …at index 1\n" +
                  "    ✗ contains no further elements : found [\"marzipan\"]"
              )
          }
      }
  }

  @Test
  fun `expected and actual are undefined if a failure does not specify an actual`() {
    fails {
      expectThat("fnord")
        .assert("is %s", "something") { fail("o noes") }
    }.let { error ->
      expectThat(error)
        .isA<AssertionFailedError>()
        .and {
          map(AssertionFailedError::isExpectedDefined).isFalse()
          map(AssertionFailedError::isActualDefined).isFalse()
        }
    }
  }

  @Test
  fun `expected and actual are defined if a failure specifies an actual`() {
    fails {
      expectThat("fnord")
        .assert("is %s", "something") { fail("something else", "o noes") }
    }.let { error ->
      expectThat(error)
        .isA<AssertionFailedError>()
        .and {
          map(AssertionFailedError::isExpectedDefined).isTrue()
          map { it.expected.value }.isEqualTo("something")
          map(AssertionFailedError::isActualDefined).isTrue()
          map { it.actual.value }.isEqualTo("something else")
        }
    }
  }
}<|MERGE_RESOLUTION|>--- conflicted
+++ resolved
@@ -26,13 +26,8 @@
     fails {
       expectThat("fnord").hasLength(5).isUpperCase().startsWith("f")
     }.let { error ->
-<<<<<<< HEAD
-      expectThat(error)
-        .isA<AtomicAssertionFailure>()
-=======
-      expect(error)
-        .isA<AssertionFailedError>()
->>>>>>> 94889395
+      expectThat(error)
+        .isA<AssertionFailedError>()
         .and {
           message.isEqualTo(
             "▼ Expect that \"fnord\":\n" +
@@ -180,13 +175,8 @@
         .containsExactly("catflap", "rubberplant")
     }
       .let { error ->
-<<<<<<< HEAD
         expectThat(error)
-          .isA<AtomicAssertionFailure>()
-=======
-        expect(error)
           .isA<AssertionFailedError>()
->>>>>>> 94889395
           .message
           .isEqualTo(
             "▼ Expect that [\"catflap\", \"rubberplant\", \"marzipan\"]:\n" +
