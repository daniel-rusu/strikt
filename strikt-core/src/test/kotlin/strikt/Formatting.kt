package strikt

import org.junit.jupiter.api.DisplayName
import org.junit.jupiter.api.Test
import org.junit.jupiter.api.assertThrows
import strikt.api.expectThat
import strikt.assertions.all
import strikt.assertions.contains
import strikt.assertions.hasSize
import strikt.assertions.isEqualTo
import strikt.assertions.isNotEqualTo
import strikt.assertions.isNotNull
import strikt.assertions.isUpperCase
import strikt.assertions.startsWith

@DisplayName("error message formatting")
internal class Formatting {

  @Test
  fun `a failing chained assertion formats the message correctly`() {
    val error = assertThrows<AssertionError> {
      val subject = setOf("catflap", "rubberplant", "marzipan")
      expectThat(subject)
        .describedAs("a couple of words")
        .hasSize(3)
        .all { isUpperCase() }
        .all { startsWith('c') }
    }

    val expected =
      """▼ Expect that a couple of words:
        |  ✓ has size 3
        |  ✗ all elements match:
        |    ▼ "catflap":
        |      ✗ is upper case
        |    ▼ "rubberplant":
        |      ✗ is upper case
        |    ▼ "marzipan":
        |      ✗ is upper case""".trimMargin()
    expectThat(error.message).isEqualTo(expected)
  }

  @Test
  fun `a failing block assertion formats the message correctly`() {
    val error = assertThrows<AssertionError> {
      val subject = setOf("catflap", "rubberplant", "marzipan")
      expectThat(subject) {
        hasSize(0)
        all {
          isUpperCase()
          startsWith('c')
        }
      }
    }

    val expected =
      """▼ Expect that ["catflap", "rubberplant", "marzipan"]:
        |  ✗ has size 0
        |       found 3
        |  ✗ all elements match:
        |    ▼ "catflap":
        |      ✗ is upper case
        |      ✓ starts with 'c'
        |    ▼ "rubberplant":
        |      ✗ is upper case
        |      ✗ starts with 'c'
        |              found 'r'
        |    ▼ "marzipan":
        |      ✗ is upper case
<<<<<<< HEAD
        |      ✗ starts with 'c' : found 'm'""".trimMargin()
    expectThat(error.message).isEqualTo(expected)
=======
        |      ✗ starts with 'c'
        |              found 'm'""".trimMargin()
    assertEquals(expected, e.message)
>>>>>>> da6e998c
  }

  @Test
  fun `passing assertions are included in the error message`() {
    val error = assertThrows<AssertionError> {
      val subject = setOf("catflap", "rubberplant", "marzipan")
      expectThat(subject) {
        hasSize(3)
        all {
          startsWith('c')
        }
      }
    }

    val expected =
      """▼ Expect that ["catflap", "rubberplant", "marzipan"]:
        |  ✓ has size 3
        |  ✗ all elements match:
        |    ▼ "catflap":
        |      ✓ starts with 'c'
        |    ▼ "rubberplant":
        |      ✗ starts with 'c'
        |              found 'r'
        |    ▼ "marzipan":
        |      ✗ starts with 'c'
        |              found 'm'""".trimMargin()

    expectThat(error.message).isEqualTo(expected)
  }

  @Test
  fun `an own toString is preferred to mapping over iterable`() {
    val toStringOutput = "useful toString info"
    val iteratorOutput = "less useful iterator output"

    val subject = object : Iterable<String> {
      override fun iterator(): Iterator<String> =
        listOf(iteratorOutput).iterator()

      override fun toString(): String = toStringOutput
    }

    val e = assertThrows<AssertionError> {
      expectThat(subject) { isNotEqualTo(subject) }
    }

    expectThat(e.message).isNotNull().and {
      contains(toStringOutput)
      not().contains(iteratorOutput)
    }
  }

  @Test
  fun `iterable is used when there is no own toString method`() {
    val iteratorOutput = "useful iterable info"

    val subject = object : Iterable<String> {
      override fun iterator(): Iterator<String> =
        listOf(iteratorOutput).iterator()
    }

    val e = assertThrows<AssertionError> {
      expectThat(subject) { isNotEqualTo(subject) }
    }

    expectThat(e.message).isNotNull().contains(iteratorOutput)
  }

  @Test
  fun `multi-line string values in failure messages are formatted with margins`() {
    val subject = """a string
                           |with
                           |line breaks""".trimMargin()

    val e = assertThrows<AssertionError> {
      expectThat(subject) isEqualTo """a different string
                                      |with
                                      |line breaks""".trimMargin()
    }

    expectThat(e.message).isEqualTo(
      """▼ Expect that "a string
        |              |with
        |              |line breaks":
        |  ✗ is equal to "a different string
        |                |with
        |                |line breaks"
        |          found "a string
        |                |with
        |                |line breaks"""".trimMargin()
    )
  }
}<|MERGE_RESOLUTION|>--- conflicted
+++ resolved
@@ -67,14 +67,9 @@
         |              found 'r'
         |    ▼ "marzipan":
         |      ✗ is upper case
-<<<<<<< HEAD
-        |      ✗ starts with 'c' : found 'm'""".trimMargin()
-    expectThat(error.message).isEqualTo(expected)
-=======
         |      ✗ starts with 'c'
         |              found 'm'""".trimMargin()
-    assertEquals(expected, e.message)
->>>>>>> da6e998c
+    expectThat(error.message).isEqualTo(expected)
   }
 
   @Test
