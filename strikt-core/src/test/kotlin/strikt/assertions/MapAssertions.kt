package strikt.assertions

import dev.minutest.junit.JUnit5Minutests
import dev.minutest.rootContext
import org.junit.jupiter.api.DisplayName
import org.junit.jupiter.api.assertThrows
import org.opentest4j.AssertionFailedError
import strikt.api.Assertion
import strikt.api.expectThat

@DisplayName("assertions on Map")
internal object MapAssertions : JUnit5Minutests {
  fun mapAssertions() = rootContext<Assertion.Builder<Map<String, String>>> {
    context("an empty subject") {
      fixture { expectThat(emptyMap()) }

      test("isEmpty assertion passes") {
        isEmpty()
      }

      test("isNotEmpty assertion fails") {
        assertThrows<AssertionError> {
          isNotEmpty()
        }
      }

      test("get mapping returns a null subject") {
        get("foo").isNull()
      }
    }

    context("a non-empty map") {
      fixture {
        expectThat(
          mapOf(
            "foo" to "bar",
            "baz" to "fnord",
            "qux" to "fnord"
          )
        )
      }

      test("isEmpty assertion fails") {
        assertThrows<AssertionError> {
          isEmpty()
        }
      }

      test("isNotEmpty assertion passes") {
        isNotEmpty()
      }

      context("containsKey assertion") {
        test("passes if the subject has a matching key") {
          containsKey("foo")
        }

        test("fails if the subject does not have a matching key") {
          val error = assertThrows<AssertionError> {
            containsKey("bar")
          }
          expectThat(error.message).isEqualTo(
            """▼ Expect that {"foo"="bar", "baz"="fnord", "qux"="fnord"}:
              |  ✗ has an entry with the key "bar""""
              .trimMargin()
          )
        }
      }

      context("containsKeys assertion") {
        test("passes if the subject has all the specified keys") {
          containsKeys("foo", "baz")
        }

        test("fails if the subject does not have a matching key") {
          val error = assertThrows<AssertionError> {
            containsKeys("foo", "bar", "fnord")
          }
          expectThat(error.message).isEqualTo(
            """▼ Expect that {"foo"="bar", "baz"="fnord", "qux"="fnord"}:
              |  ✗ has entries with the keys ["foo", "bar", "fnord"]
              |    ✓ has an entry with the key "foo"
              |    ✗ has an entry with the key "bar"
              |    ✗ has an entry with the key "fnord""""
              .trimMargin()
          )
        }
      }

      context("hasEntry assertion") {
        test("passes if the subject has a matching key value pair") {
          hasEntry("foo", "bar")
        }

        test("fails if the subject does not have a matching key") {
          val error = assertThrows<AssertionError> {
            hasEntry("bar", "foo")
          }
          expectThat(error.message).isEqualTo(
            """▼ Expect that {"foo"="bar", "baz"="fnord", "qux"="fnord"}:
              |  ✗ has an entry with the key "bar""""
              .trimMargin()
          )
        }

        test("fails if the subject has a different value associated with the key") {
          val error = assertThrows<AssertionError> {
            hasEntry("foo", "baz")
          }
          expectThat(error.message).isEqualTo(
            """▼ Expect that {"foo"="bar", "baz"="fnord", "qux"="fnord"}:
              |  ✓ has an entry with the key "foo"
              |  ▼ entry ["foo"]:
<<<<<<< HEAD
              |    ✗ is equal to "baz" : found "bar""""
              .trimMargin()
=======
              |    ✗ is equal to "baz"
              |            found "bar""""
              .trimMargin(),
            error.message
>>>>>>> da6e998c
          )
        }
      }

      context("get mapping") {
        test("returns an assertion over the value for a valid key") {
          get("foo").isEqualTo("bar")
        }

        test("returns a null subject for a non-existent key") {
          get("bar").isNull()
        }
      }

      context("getValue mapping") {
        test("returns an assertion over the value for a valid key") {
          getValue("foo").isEqualTo("bar")
        }

        test("fails for a non-existent key") {
          assertThrows<AssertionFailedError> {
            getValue("bar").isEqualTo("this will never get evaluated")
          }.also {
            expectThat(it.message)
              .isEqualTo(
                """
                |▼ Expect that {"foo"="bar", "baz"="fnord", "qux"="fnord"}:
                |  ✗ has an entry with the key "bar"
              """.trimMargin()
              )
          }
        }
      }
    }
  }
}<|MERGE_RESOLUTION|>--- conflicted
+++ resolved
@@ -111,15 +111,9 @@
             """▼ Expect that {"foo"="bar", "baz"="fnord", "qux"="fnord"}:
               |  ✓ has an entry with the key "foo"
               |  ▼ entry ["foo"]:
-<<<<<<< HEAD
-              |    ✗ is equal to "baz" : found "bar""""
-              .trimMargin()
-=======
               |    ✗ is equal to "baz"
               |            found "bar""""
-              .trimMargin(),
-            error.message
->>>>>>> da6e998c
+              .trimMargin()
           )
         }
       }
