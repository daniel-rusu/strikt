package strikt.assertions

import org.junit.jupiter.api.Test
<<<<<<< HEAD
import strikt.api.expectThat
=======
import org.opentest4j.AssertionFailedError
import strikt.api.expect
>>>>>>> 94889395
import strikt.fails
import strikt.internal.reporting.toHex
import java.time.LocalDate
import java.util.Base64
import java.util.UUID

internal class BeanPropertyAssertions {

  internal data class PersonKotlin(
    val id: UUID = UUID.randomUUID(),
    val name: String,
    val dateOfBirth: LocalDate,
    val image: ByteArray
  ) {
    // override because I want to test that assertions don't just use ==
    override fun equals(other: Any?): Boolean {
      if (this === other) return true
      if (javaClass != other?.javaClass) return false
      other as PersonKotlin
      return id == other.id
    }

    override fun hashCode(): Int = id.hashCode()

    override fun toString() = "Person($name)"
  }

  @Test
  fun `can compare a Kotlin data class field-by-field`() {
    val subject = PersonKotlin(
      name = "David",
      dateOfBirth = LocalDate.of(1947, 1, 8),
      image = randomBytes()
    )
    val other = subject.copy(
      name = "Ziggy",
      dateOfBirth = LocalDate.of(1972, 2, 10)
    )
    fails {
      expectThat(subject).propertiesAreEqualTo(other)
    }.let { error ->
      expectThat(error.message) {
        isNotNull()
        isEqualTo(
          "▼ Expect that Person(David):\n" +
            "  ✗ is equal field-by-field to Person(Ziggy)\n" +
            "    ▼ value of property dateOfBirth:\n" +
            "      ✗ is equal to 1972-02-10 : found 1947-01-08\n" +
            "    ▼ value of property id:\n" +
            "      ✓ is equal to ${subject.id}\n" +
            "    ▼ value of property image:\n" +
            "      ✓ array content equals 0x${subject.image.toHex()}\n" +
            "    ▼ value of property name:\n" +
            "      ✗ is equal to \"Ziggy\" : found \"David\""
        )
      }
    }
  }

  @Test
  fun `isEqualTo works with java fields that are null`() {
    val subject = PersonJava(null, null, null, null)
<<<<<<< HEAD
    fails {
      expectThat(subject.name).isEqualTo("Ziggy")
=======
    expect(fails {
      expect(subject.name).isEqualTo("Ziggy")
    }).isA<AssertionFailedError>().and {
      map { it.actual.value }.isNull()
      map { it.isActualDefined }.isTrue()
>>>>>>> 94889395
    }
  }

  @Test
  fun `can compare a Java POJO field-by-field`() {
    val subject = PersonJava(
      "David",
      LocalDate.of(1947, 1, 8),
      randomBytes()
    )
    val other = PersonJava(
      subject.id,
      "Ziggy",
      LocalDate.of(1972, 2, 10),
      subject.image
    )
    fails {
      expectThat(subject).propertiesAreEqualTo(other)
    }.let { error ->
      expectThat(error.message) {
        isNotNull()
        isEqualTo(
          "▼ Expect that Person(David):\n" +
            "  ✗ is equal field-by-field to Person(Ziggy)\n" +
            "    ▼ value of property dateOfBirth:\n" +
            "      ✗ is equal to 1972-02-10 : found 1947-01-08\n" +
            "    ▼ value of property id:\n" +
            "      ✓ is equal to ${subject.id}\n" +
            "    ▼ value of property image:\n" +
            "      ✓ array content equals 0x${subject.image.toHex()}\n" +
            "    ▼ value of property name:\n" +
            "      ✗ is equal to \"Ziggy\" : found \"David\""
        )
      }
    }
  }

  internal abstract class Animal(
    val name: String,
    val legs: Int,
    val tails: Int
  ) {
    override fun toString() = "${javaClass.simpleName}($name)"
  }

  internal class Cat(name: String, val breed: String, legs: Int, tails: Int) :
    Animal(name, legs, tails)

  @Test fun `considers inherited properties`() {
    val subject = Cat(name = "Oreo", breed = "Tuxedo", legs = 4, tails = 0)
    val other = Cat(name = "Rocky", breed = "Russian Blue", legs = 4, tails = 1)

    fails {
      expectThat(subject).propertiesAreEqualTo(other)
    }.let { error ->
      expectThat(error.message)
        .isNotNull()
        .isEqualTo(
          "▼ Expect that Cat(Oreo):\n" +
            "  ✗ is equal field-by-field to Cat(Rocky)\n" +
            "    ▼ value of property breed:\n" +
            "      ✗ is equal to \"Russian Blue\" : found \"Tuxedo\"\n" +
            "    ▼ value of property legs:\n" +
            "      ✓ is equal to 4\n" +
            "    ▼ value of property name:\n" +
            "      ✗ is equal to \"Rocky\" : found \"Oreo\"\n" +
            "    ▼ value of property tails:\n" +
            "      ✗ is equal to 1 : found 0"
        )
    }
  }
}

private fun ByteArray.base64() =
  Base64.getEncoder().encodeToString(this)<|MERGE_RESOLUTION|>--- conflicted
+++ resolved
@@ -1,12 +1,8 @@
 package strikt.assertions
 
 import org.junit.jupiter.api.Test
-<<<<<<< HEAD
+import org.opentest4j.AssertionFailedError
 import strikt.api.expectThat
-=======
-import org.opentest4j.AssertionFailedError
-import strikt.api.expect
->>>>>>> 94889395
 import strikt.fails
 import strikt.internal.reporting.toHex
 import java.time.LocalDate
@@ -69,16 +65,11 @@
   @Test
   fun `isEqualTo works with java fields that are null`() {
     val subject = PersonJava(null, null, null, null)
-<<<<<<< HEAD
-    fails {
+    expectThat(fails {
       expectThat(subject.name).isEqualTo("Ziggy")
-=======
-    expect(fails {
-      expect(subject.name).isEqualTo("Ziggy")
     }).isA<AssertionFailedError>().and {
       map { it.actual.value }.isNull()
       map { it.isActualDefined }.isTrue()
->>>>>>> 94889395
     }
   }
 
